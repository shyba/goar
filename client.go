--- conflicted
+++ resolved
@@ -445,117 +445,4 @@
 		i += len(chunkData)
 	}
 	return data, nil
-<<<<<<< HEAD
-}
-
-func (c *Client) GetTxDataFromPeers(txId string) ([]byte, error) {
-	peers, err := c.Peers()
-	if err != nil {
-		return nil, err
-	}
-	for _, peer := range peers {
-		if strings.Contains(peer, "127.0") {
-			continue
-		}
-		arNode := NewClient("http://" + peer)
-		data, err := arNode.DownloadChunkData(txId)
-		if err != nil {
-			fmt.Printf("get tx data error:%v, peer: %s\n", err, peer)
-			continue
-		}
-		fmt.Printf("success get tx data; peer: %s\n", peer)
-		return data, nil
-	}
-	return nil, errors.New("get tx data from peers failed")
-}
-
-func (c *Client) UploadTxDataToPeers(txId string, data []byte) error {
-	peers, err := c.Peers()
-	if err != nil {
-		return err
-	}
-
-	count := 0
-	for _, peer := range peers {
-		if strings.Contains(peer, "127.0") {
-			continue
-		}
-		fmt.Printf("upload peer: %s, count: %d\n", peer, count)
-		arNode := NewClient("http://" + peer)
-		uploader, err := CreateUploader(arNode, txId, data)
-		if err != nil {
-			continue
-		}
-	Loop:
-		for !uploader.IsComplete() {
-			if err := uploader.UploadChunk(); err != nil {
-				break Loop
-			}
-			if uploader.LastResponseStatus != 200 {
-				break Loop
-			}
-		}
-		if uploader.IsComplete() { // upload success
-			count++
-		}
-		if count > 20 {
-			return nil
-		}
-	}
-	return fmt.Errorf("upload tx data to peers failed, txId: %s", txId)
-}
-
-// push to bundler gateway
-
-// SendItemToBundler send bundle bundleItem to bundler gateway
-func (c *Client) SendItemToBundler(itemBinary []byte) (*types.BundlerResp, error) {
-	// post to bundler
-	resp, err := http.DefaultClient.Post(types.BUNDLER_HOST+"/tx", "application/octet-stream", bytes.NewReader(itemBinary))
-	if err != nil {
-		return nil, err
-	}
-	if resp.StatusCode != http.StatusOK {
-		return nil, fmt.Errorf("send to bundler request failed; http code: %d", resp.StatusCode)
-	}
-
-	defer resp.Body.Close()
-	// json unmarshal
-	body, err := ioutil.ReadAll(resp.Body)
-	if err != nil {
-		return nil, fmt.Errorf("ioutil.ReadAll(resp.Body) error: %v", err)
-	}
-	br := &types.BundlerResp{}
-	if err := json.Unmarshal(body, br); err != nil {
-		return nil, fmt.Errorf("json.Unmarshal(body,br) failed; err: %v", err)
-	}
-	return br, nil
-}
-
-func (c *Client) BatchSendItemToBundler(bundleItems []types.BundleItem) ([]*types.BundlerResp, error) {
-	respList := make([]*types.BundlerResp, 0, len(bundleItems))
-	for _, item := range bundleItems {
-		itemBinary := item.ItemBinary
-		if len(itemBinary) == 0 {
-			if err := utils.GenerateItemBinary(&item); err != nil {
-				return nil, err
-			}
-			itemBinary = item.ItemBinary
-		}
-		resp, err := c.SendItemToBundler(itemBinary)
-		if err != nil {
-			return nil, err
-		}
-		respList = append(respList, resp)
-	}
-	return respList, nil
-}
-
-func (c *Client) GetBundle(arId string) (*types.Bundle, error) {
-	data, err := c.DownloadChunkData(arId)
-	if err != nil {
-		return nil, err
-	}
-	return utils.DecodeBundle(data)
-=======
->>>>>>> e7171169
 }